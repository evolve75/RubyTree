--- conflicted
+++ resolved
@@ -2,13 +2,7 @@
 #
 # Rakefile - This file is part of the RubyTree package.
 #
-<<<<<<< HEAD
-# $Revision$ by $Author$ on $Date$
-#
-# Copyright (c) 2006, 2007, 2009, 2010, 2011  Anupam Sengupta
-=======
 # Copyright (c) 2006, 2007, 2009, 2010, 2011, 2012  Anupam Sengupta
->>>>>>> 38e0e986
 #
 # All rights reserved.
 #
@@ -38,38 +32,8 @@
 # SOFTWARE, EVEN IF ADVISED OF THE POSSIBILITY OF SUCH DAMAGE.
 #
 
-<<<<<<< HEAD
-PKG_NAME        = "rubytree"
-
-# Default is to create a rubygem.
-desc "Default Task (create the gem)"
-task :default => :gem
-
-# Use Hoe to define the rake tasks.
-begin
-  require 'hoe'
-  Hoe.plugin :yard
-
-
-  Hoe.spec PKG_NAME do
-    # The GemSpec settings
-    self.rubyforge_name = PKG_NAME
-    developer "Anupam Sengupta", "anupamsg@gmail.com"
-
-    self.url                        =  "http://rubytree.rubyforge.org"
-    self.readme_file                = 'README.rdoc'
-    self.history_file               = 'History.rdoc'
-    # Set the Yard Options
-    extra_docs                      = ["COPYING.rdoc", "API-CHANGES.rdoc"]
-    extra_docs.each { |file| self.yard_files << file }
-    self.yard_options = ["--files", extra_docs.join(",") ]
-
-    # Now the publishing settings
-    self.remote_rdoc_dir            = 'rdoc'
-=======
 require 'rubygems'
 GEM_SPEC = eval(File.read("rubytree.gemspec")) # Load the gemspec.
->>>>>>> 38e0e986
 
 PKG_NAME = GEM_SPEC.name
 PKG_VER  = GEM_SPEC.version
