--- conflicted
+++ resolved
@@ -3,19 +3,16 @@
 # tree_spec.rb
 #
 # Author:  Anupam Sengupta
-# Time-stamp: <2015-12-31 22:57:59 anupam>
-# Copyright (C) 2015 Anupam Sengupta <anupamsg@gmail.com>
+# Time-stamp: <2022-06-19 16:47:33 anupam>
+# Copyright (C) 2015-2022 Anupam Sengupta <anupamsg@gmail.com>
 #
 
 require 'rspec'
 require 'spec_helper'
 
 describe Tree do
-<<<<<<< HEAD
-=======
   class SpecializedTreeNode < Tree::TreeNode; end
 
->>>>>>> 2be7b5cd
   shared_examples_for 'any detached node' do
     it 'should not equal "Object.new"' do
       expect(@tree).not_to eq(Object.new)
