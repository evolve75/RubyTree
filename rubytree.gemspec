# -*- encoding: utf-8 -*-
#
# gemspec for the rubytree gem.
#
# Author:: Anupam Sengupta (anupamsg@gmail.com)
#
# Copyright (c) 2012, 2013, 2014 Anupam Sengupta
# All rights reserved.

$:.unshift File.expand_path("../lib", __FILE__)
require "tree/version"

Gem::Specification.new do |s|
  s.name                  = 'rubytree'
<<<<<<< HEAD
  s.date                  = '2014-07-30'
=======
  s.date                  = '2014-08-23'
>>>>>>> 48dfa1d1
  s.version               = Tree::VERSION
  s.license               = 'BSD'

  s.platform              = Gem::Platform::RUBY
  s.author                = 'Anupam Sengupta'
  s.email                 = 'anupamsg@gmail.com'
  s.homepage              = 'http://rubytree.anupamsg.me'

  s.required_ruby_version = '>=1.8.7'

  s.summary               = %q{A generic tree data structure.}
  s.description           = <<-EOF

    RubyTree is a pure Ruby implementation of the generic tree data structure. It
    provides a node-based model to store named nodes in the tree, and provides
    simple APIs to access, modify and traverse the structure.

    The implementation is node-centric, where individual nodes in the tree are the
    primary structural elements. All common tree-traversal methods (pre-order,
    post-order, and breadth-first) are supported.

    The library mixes in the Enumerable and Comparable modules to allow access to
    the tree as a standard collection (iteration, comparison, etc.).

    A Binary tree is also provided, which provides the in-order traversal in
    addition to the other methods.

    RubyTree supports importing from, and exporting to JSON, and also supports the
    Ruby's standard object marshaling.

    This is a BSD licensed open source project, and is hosted at
    http://github.com/evolve75/RubyTree, and is available as a standard gem from
    http://rubygems.org/gems/rubytree.

    The home page for RubyTree is at http://rubytree.anupamsg.me.

  EOF

  s.files                = Dir['lib/**/*.rb']  # The actual code
  s.files               += Dir['[A-Z]*']       # Various documentation files
  s.files               += Dir['test/**/*.rb'] # Test cases
  s.files               += Dir['examples/**/*.rb'] # Examples
  s.files               += ['.gemtest']        # Support for gem-test

  s.require_paths        = ['lib']

  s.test_files           = Dir.glob('test/**/test_*.rb')

  s.extra_rdoc_files     = ['README.md', 'LICENSE.md',
                            'API-CHANGES.rdoc', 'History.rdoc']
  s.rdoc_options         = ["--title", "Rubytree Documentation", "--quiet"]

  s.add_runtime_dependency 'structured_warnings' , '~> 0.1'
  s.add_runtime_dependency 'json'                , '~> 1.8'

  s.add_development_dependency 'bundler'         , '~> 1.5'
  s.add_development_dependency 'rdoc'            , '~> 4.1'
  s.add_development_dependency 'yard'            , '~> 0.8'
  s.add_development_dependency 'rtagstask'       , '~> 0.0'

  s.post_install_message = <<-EOF
    ========================================================================
                    Thank you for installing RubyTree.

    Note:: As of 0.9.3, node names do not need to be globally unique.

    Details of the API changes are documented in the API-CHANGES file.
    ========================================================================
  EOF

end<|MERGE_RESOLUTION|>--- conflicted
+++ resolved
@@ -12,11 +12,7 @@
 
 Gem::Specification.new do |s|
   s.name                  = 'rubytree'
-<<<<<<< HEAD
-  s.date                  = '2014-07-30'
-=======
   s.date                  = '2014-08-23'
->>>>>>> 48dfa1d1
   s.version               = Tree::VERSION
   s.license               = 'BSD'
 
