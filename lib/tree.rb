# tree.rb - This file is part of the RubyTree package.
#
# = tree.rb - Generic implementation of an N-ary tree data structure.
#
# Provides a generic tree data structure with ability to
# store keyed node elements in the tree.  This implementation
# mixes in the Enumerable module.
#
# Author:: Anupam Sengupta (anupamsg@gmail.com)
#

# Copyright (c) 2006-2022 Anupam Sengupta
#
# All rights reserved.
#
# Redistribution and use in source and binary forms, with or without
# modification, are permitted provided that the following conditions are met:
#
# - Redistributions of source code must retain the above copyright notice, this
#   list of conditions and the following disclaimer.
#
# - Redistributions in binary form must reproduce the above copyright notice,
#   this list of conditions and the following disclaimer in the documentation
#   and/or other materials provided with the distribution.
#
# - Neither the name of the organization nor the names of its contributors may
#   be used to endorse or promote products derived from this software without
#   specific prior written permission.
#
#   THIS SOFTWARE IS PROVIDED BY THE COPYRIGHT HOLDERS AND CONTRIBUTORS "AS IS"
# AND ANY EXPRESS OR IMPLIED WARRANTIES, INCLUDING, BUT NOT LIMITED TO, THE
# IMPLIED WARRANTIES OF MERCHANTABILITY AND FITNESS FOR A PARTICULAR PURPOSE ARE
# DISCLAIMED. IN NO EVENT SHALL THE COPYRIGHT OWNER OR CONTRIBUTORS BE LIABLE
# FOR ANY DIRECT, INDIRECT, INCIDENTAL, SPECIAL, EXEMPLARY, OR CONSEQUENTIAL
# DAMAGES (INCLUDING, BUT NOT LIMITED TO, PROCUREMENT OF SUBSTITUTE GOODS OR
# SERVICES; LOSS OF USE, DATA, OR PROFITS; OR BUSINESS INTERRUPTION) HOWEVER
# CAUSED AND ON ANY THEORY OF LIABILITY, WHETHER IN CONTRACT, STRICT LIABILITY,
# OR TORT (INCLUDING NEGLIGENCE OR OTHERWISE) ARISING IN ANY WAY OUT OF THE USE
# OF THIS SOFTWARE, EVEN IF ADVISED OF THE POSSIBILITY OF SUCH DAMAGE.
#

require 'tree/tree_deps'

# This module provides a *TreeNode* class whose instances are the primary
# objects for representing nodes in the tree.
#
# This module also acts as the namespace for all classes in the *RubyTree*
# package.
module Tree
  # == TreeNode Class Description
  #
  # This class models the nodes for an *N-ary* tree data structure. The
  # nodes are *named*, and have a place-holder for the node data (i.e.,
  # _content_ of the node). The node names are required to be *unique*
  # amongst the sibling/peer nodes. Note that the name is implicitly
  # used as an _ID_ within the data structure).
  #
  # The node's _content_ is *not* required to be unique across
  # different nodes in the tree, and can be +nil+ as well.
  #
  # The class provides various methods to navigate the tree, traverse
  # the structure, modify contents of the node, change position of the
  # node in the tree, and to make structural changes to the tree.
  #
  # A node can have any number of *child* nodes attached to it and
  # hence can be used to create N-ary trees.  Access to the child
  # nodes can be made in order (with the conventional left to right
  # access), or randomly.
  #
  # The node also provides direct access to its *parent* node as well
  # as other superior parents in the path to root of the tree.  In
  # addition, a node can also access its *sibling* nodes, if present.
  #
  # Note that while this implementation does not _explicitly_ support
  # directed graphs, the class itself makes no restrictions on
  # associating a node's *content* with multiple nodes in the tree.
  # However, having duplicate nodes within the structure is likely to
  # cause unpredictable behavior.
  #
  # == Example
  #
  # {include:file:examples/example_basic.rb}
  #
  # @author Anupam Sengupta
  # noinspection RubyTooManyMethodsInspection
  class TreeNode
    include Enumerable
    include Comparable
    include Tree::Utils::TreeMetricsHandler
    include Tree::Utils::TreePathHandler
    include Tree::Utils::JSONConverter
    include Tree::Utils::TreeMergeHandler
    include Tree::Utils::HashConverter

    # @!group Core Attributes

    # @!attribute [r] name
    #
    # Name of this node.  Expected to be unique within the tree.
    #
    # Note that the name attribute really functions as an *ID* within
    # the tree structure, and hence the uniqueness constraint is
    # required.
    #
    # This may be changed in the future, but for now it is best to
    # retain unique names within the tree structure, and use the
    # +content+ attribute for any non-unique node requirements.
    #
    # If you want to change the name, you probably want to call +rename+
    # instead. Note that +name=+ is a protected method.
    #
    # @see content
    # @see rename
    attr_accessor :name

    # @!attribute [rw] content
    # Content of this node.  Can be +nil+.  Note that there is no
    # uniqueness constraint related to this attribute.
    #
    # @see name
    attr_accessor :content

    # @!attribute [r] parent
    # Parent of this node.  Will be +nil+ for a root node.
    attr_reader   :parent

    # @!attribute [r] root
    # Root node for the (sub)tree to which this node belongs.
    # A root node's root is itself.
    #
    # @return [Tree::TreeNode] Root of the (sub)tree.
    def root
      root = self
      root = root.parent until root.is_root?
      root
    end

    # @!attribute [r] is_root?
    # Returns +true+ if this is a root node.  Note that
    # orphaned children will also be reported as root nodes.
    #
    # @return [Boolean] +true+ if this is a root node.
    def is_root?
      @parent.nil?
    end

    # @!attribute [r] has_content?
    # +true+ if this node has content.
    #
    # @return [Boolean] +true+ if the node has content.
    def has_content?
      @content != nil
    end

    # @!attribute [r] is_leaf?
    # +true+ if this node is a _leaf_ - i.e., one without
    # any children.
    #
    # @return [Boolean] +true+ if this is a leaf node.
    #
    # @see #has_children?
    def is_leaf?
      !has_children?
    end

    # @!attribute [r] parentage
    # An array of ancestors of this node in reversed order
    # (the first element is the immediate parent of this node).
    #
    # Returns +nil+ if this is a root node.
    #
    # @return [Array<Tree::TreeNode>] An array of ancestors of this node
    # @return [nil] if this is a root node.
    def parentage
      return nil if is_root?

      parentage_array = []
      prev_parent = parent
      while prev_parent
        parentage_array << prev_parent
        prev_parent = prev_parent.parent
      end
      parentage_array
    end

    # @!attribute [r] has_children?
    # +true+ if the this node has any child node.
    #
    # @return [Boolean] +true+ if child nodes exist.
    #
    # @see #is_leaf?
    def has_children?
      @children.length != 0
    end

    # @!group Node Creation

    # Creates a new node with a name and optional content.
    # The node name is expected to be unique within the tree.
    #
    # The content can be of any type, and defaults to +nil+.
    #
    # @param [Object] name Name of the node. Conventional usage is to pass a
    #   String (Integer names may cause *surprises*)
    #
    # @param [Object] content Content of the node.
    #
    # @raise [ArgumentError] Raised if the node name is empty.
    #
    # @note If the name is an +Integer+, then the semantics of {#[]} access
    #   method can be surprising, as an +Integer+ parameter to that method
    #   normally acts as an index to the children array, and follows the
    #   _zero-based_ indexing convention.
    #
    # @see #[]
    def initialize(name, content = nil)
      raise ArgumentError, 'Node name HAS to be provided!' if name == nil

      name = name.to_s if name.kind_of?(Integer)
      @name, @content = name, content

      set_as_root!
      @children_hash = {}
      @children = []
    end

    # Returns a copy of this node, with its parent and children links removed.
    # The original node remains attached to its tree.
    #
    # @return [Tree::TreeNode] A copy of this node.
    def detached_copy
      self.class.new(@name, @content ? @content.clone : nil)
    end

    # Returns a copy of entire (sub-)tree from this node.
    #
    # @author Vincenzo Farruggia
    # @since 0.8.0
    #
    # @return [Tree::TreeNode] A copy of (sub-)tree from this node.
    def detached_subtree_copy
      new_node = detached_copy
      children { |child| new_node << child.detached_subtree_copy }
      new_node
    end

    # Alias for {Tree::TreeNode#detached_subtree_copy}
    #
    # @see Tree::TreeNode#detached_subtree_copy
    alias dup detached_subtree_copy

    # Returns a {marshal-dump}[http://ruby-doc.org/core-1.8.7/Marshal.html]
    # representation of the (sub)tree rooted at this node.
    #
    def marshal_dump
      collect { |node| node.create_dump_rep }
    end

    # Creates a dump representation of this node and returns the same as
    # a hash.
    def create_dump_rep # :nodoc:
      { name: @name,
        parent: (is_root? ? nil : @parent.name),
        content: Marshal.dump(@content) }
    end

    protected :create_dump_rep

    # Loads a marshaled dump of a tree and returns the root node of the
    # reconstructed tree. See the
    # {Marshal}[http://ruby-doc.org/core-1.8.7/Marshal.html] class for
    # additional details.
    #
    #
    # @todo This method probably should be a class method. It currently clobbers
    #       self and makes itself the root.
    #
    def marshal_load(dumped_tree_array)
      nodes = {}
      dumped_tree_array.each do |node_hash|
        name        = node_hash[:name]
        parent_name = node_hash[:parent]
        content     = Marshal.load(node_hash[:content])

        if parent_name
          nodes[name] = current_node = self.class.new(name, content)
          nodes[parent_name].add current_node
        else
          # This is the root node, hence initialize self.
          initialize(name, content)

          nodes[name] = self # Add self to the list of nodes
        end
      end
    end

    # @!endgroup

    # Returns string representation of this node.
    # This method is primarily meant for debugging purposes.
    #
    # @return [String] A string representation of the node.
    def to_s
      "Node Name: #{@name} Content: #{@content.to_s || '<Empty>'} Parent: #{is_root? ? '<None>' : @parent.name.to_s} Children: #{@children.length} Total Nodes: #{size}"
    end

    # @!group Structure Modification

    # Convenience synonym for {Tree::TreeNode#add} method.
    #
    # This method allows an easy mechanism to add node hierarchies to the tree
    # on a given path via chaining the method calls to successive child nodes.
    #
    # @example Add a child and grand-child to the root
    #   root << child << grand_child
    #
    # @param [Tree::TreeNode] child the child node to add.
    #
    # @return [Tree::TreeNode] The added child node.
    #
    # @see Tree::TreeNode#add
    def <<(child)
      add(child)
    end

    # Adds the specified child node to this node.
    #
    # This method can also be used for *grafting* a subtree into this
    # node's tree, if the specified child node is the root of a subtree (i.e.,
    # has child nodes under it).
    #
    # this node becomes parent of the node passed in as the argument, and
    # the child is added as the last child ("right most") in the current set of
    # children of this node.
    #
    # Additionally you can specify a insert position. The new node will be
    # inserted BEFORE that position. If you don't specify any position the node
    # will be just appended. This feature is provided to make implementation of
    # node movement within the tree very simple.
    #
    # If an insertion position is provided, it needs to be within the valid
    # range of:
    #
    #    -children.size..children.size
    #
    # This is to prevent +nil+ nodes being created as children if a non-existent
    # position is used.
    #
    # If the new node being added has an existing parent node, then it will be
    # removed from this pre-existing parent prior to being added as a child to
    # this node. I.e., the child node will effectively be moved from its old
    # parent to this node. In this situation, after the operation is complete,
    # the node will no longer exist as a child for its old parent.
    #
    # @param [Tree::TreeNode] child The child node to add.
    #
    # @param [optional, Number] at_index The optional position where the node is
    #                                    to be inserted.
    #
    # @return [Tree::TreeNode] The added child node.
    #
    # @raise [RuntimeError] This exception is raised if another child node with
    #                       the same name exists, or if an invalid insertion
    #                       position is specified.
    #
    # @raise [ArgumentError] This exception is raised if a +nil+ node is passed
    #                        as the argument.
    #
    # @see #<<
    def add(child, at_index = -1)
      # Only handles the immediate child scenario
      raise ArgumentError, 'Attempting to add a nil node' unless child

      raise ArgumentError, 'Attempting add node to itself' if equal?(child)

      raise ArgumentError, 'Attempting add root as a child' if child.equal?(root)

      # Lazy man's unique test, won't test if children of child are unique in
      # this tree too.
      raise "Child #{child.name} already added!"\
            if @children_hash.include?(child.name)

      child.parent&.remove! child # Detach from the old parent

      if insertion_range.include?(at_index)
        @children.insert(at_index, child)
      else
        raise 'Attempting to insert a child at a non-existent location'\
              " (#{at_index}) "\
              'when only positions from '\
              "#{insertion_range.min} to #{insertion_range.max} exist."
      end

      @children_hash[child.name] = child
      child.parent = self
      child
    end

    # Return a range of valid insertion positions.  Used in the #add method.
    def insertion_range
      max = @children.size
      min = -(max + 1)
      min..max
    end

    private :insertion_range

    # Renames the node and updates the parent's reference to it
    #
    # @param [Object] new_name Name of the node. Conventional usage is to pass a
    #                          String (Integer names may cause *surprises*)
    #
    # @return [Object] The old name
    def rename(new_name)
      old_name = @name

      if is_root?
        self.name = new_name
      else
        @parent.rename_child old_name, new_name
      end

      old_name
    end

    # Renames the specified child node
    #
    # @param [Object] old_name old Name of the node. Conventional usage is to
    #                     pass a String (Integer names may cause *surprises*)
    #
    # @param [Object] new_name new Name of the node. Conventional usage is to
    #   pass a String (Integer names may cause *surprises*)
    def rename_child(old_name, new_name)
      raise ArgumentError, "Invalid child name specified: #{old_name}"\
            unless @children_hash.key?(old_name)

      @children_hash[new_name] = @children_hash.delete(old_name)
      @children_hash[new_name].name = new_name
    end

    # Replaces the specified child node with another child node on this node.
    #
    # @param [Tree::TreeNode] old_child The child node to be replaced.
    # @param [Tree::TreeNode] new_child The child node to be replaced with.
    #
    # @return [Tree::TreeNode] The removed child node
    def replace!(old_child, new_child)
      child_index = @children.find_index(old_child)

      old_child = remove! old_child
      add new_child, child_index

      old_child
    end

    # Replaces the node with another node
    #
    # @param [Tree::TreeNode] node The node to replace this node with
    #
    # @return [Tree::TreeNode] The replaced child node
    def replace_with(node)
      @parent.replace!(self, node)
    end

    # Removes the specified child node from this node.
    #
    # This method can also be used for *pruning* a sub-tree, in cases where the removed child node is
    # the root of the sub-tree to be pruned.
    #
    # The removed child node is orphaned but accessible if an alternate reference exists.  If accessible via
    # an alternate reference, the removed child will report itself as a root node for its sub-tree.
    #
    # @param [Tree::TreeNode] child The child node to remove.
    #
    # @return [Tree::TreeNode] The removed child node, or +nil+ if a +nil+ was passed in as argument.
    #
    # @see #remove_from_parent!
    # @see #remove_all!
    def remove!(child)
      return nil unless child

      @children_hash.delete(child.name)
      @children.delete(child)
      child.set_as_root!
      child
    end

    # Protected method to set the parent node for this node.
    # This method should *NOT* be invoked by client code.
    #
    # @param [Tree::TreeNode] parent The parent node.
    #
    # @return [Tree::TreeNode] The parent node.
    def parent=(parent) # :nodoc:
      @parent = parent
      @node_depth = nil
    end

    protected :parent=, :name=

    # Removes this node from its parent. This node becomes the new root for its
    # subtree.
    #
    # If this is the root node, then does nothing.
    #
    # @return [Tree:TreeNode] +self+ (the removed node) if the operation is
    #                                successful, +nil+ otherwise.
    #
    # @see #remove_all!
    def remove_from_parent!
      @parent.remove!(self) unless is_root?
    end

    # Removes all children from this node. If an independent reference exists to
    # the child nodes, then these child nodes report themselves as roots after
    # this operation.
    #
    # @return [Tree::TreeNode] this node (+self+)
    #
    # @see #remove!
    # @see #remove_from_parent!
    def remove_all!
      @children.each { |child| child.set_as_root! }

      @children_hash.clear
      @children.clear
      self
    end

    # Protected method which sets this node as a root node.
    #
    # @return +nil+.
    def set_as_root! # :nodoc:
      self.parent = nil
    end

    protected :set_as_root!

    # Freezes all nodes in the (sub)tree rooted at this node.
    #
    # The nodes become immutable after this operation.  In effect, the entire tree's
    # structure and contents become _read-only_ and cannot be changed.
    def freeze_tree!
      each { |node| node.freeze }
    end

    # @!endgroup

    # @!group Tree Traversal

    # Returns the requested node from the set of immediate children.
    #
    # - If the +name+ argument is an _Integer_, then the in-sequence
    #   array of children is accessed using the argument as the
    #   *index* (zero-based).
    #
    # - If the +name+ argument is *NOT* an _Integer_, then it is taken to
    #   be the *name* of the child node to be returned.
    #
    # - To use an _Integer_ as the name, convert it to a _String_ first using
    #   +<integer>.to_s+.
    #
    # @param [String|Number] name_or_index Name of the child, or its
    #   positional index in the array of child nodes.
    #
    # @return [Tree::TreeNode] the requested child node.  If the index
    #   in not in range, or the name is not present, then a +nil+
    #   is returned.
    #
    # @raise [ArgumentError] Raised if the +name_or_index+ argument is +nil+.
    #
    # @see #add
    # @see #initialize
    def [](name_or_index)
      raise ArgumentError,
            'Name_or_index needs to be provided!' if name_or_index == nil

      if name_or_index.kind_of?(Integer)
        @children[name_or_index]
      else
        @children_hash[name_or_index]
      end
    end

    # Traverses each node (including this node) of the (sub)tree rooted at this
    # node by yielding the nodes to the specified block.
    #
    # The traversal is *depth-first* and from *left-to-right* in pre-ordered
    # sequence.
    #
    # @param [Object] block
    # @yieldparam node [Tree::TreeNode] Each node.
    #
    # @see #preordered_each
    # @see #breadth_each
    #
    # @return [Tree::TreeNode] this node, if a block if given
    # @return [Enumerator] an enumerator on this tree, if a block is *not* given
    # noinspection RubyUnusedLocalVariable
    def each # :yields: node
      return to_enum unless block_given?

      node_stack = [self] # Start with this node

      until node_stack.empty?
        current = node_stack.shift # Pop the top-most node
        next unless current # Might be 'nil' (esp. for binary trees)

        yield current # and process it
        # Stack children of the current node at top of the stack
        node_stack = current.children.concat(node_stack)
      end

      self if block_given?
    end

    # Traverses the (sub)tree rooted at this node in pre-ordered sequence.
    # This is a synonym of {Tree::TreeNode#each}.
    #
    # @yieldparam node [Tree::TreeNode] Each node.
    #
    # @see #each
    # @see #breadth_each
    #
    # @return [Tree::TreeNode] this node, if a block if given
    # @return [Enumerator] an enumerator on this tree, if a block is *not* given
    def preordered_each(&block) # :yields: node
      each(&block)
    end

    # Traverses the (sub)tree rooted at this node in post-ordered sequence.
    #
    # @param [Object] block
    # @yieldparam node [Tree::TreeNode] Each node.
    #
    # @see #preordered_each
    # @see #breadth_each
    # @return [Tree::TreeNode] this node, if a block if given
    # @return [Enumerator] an enumerator on this tree, if a block is *not* given
    # noinspection RubyUnusedLocalVariable
    def postordered_each
      return to_enum(:postordered_each) unless block_given?

      # Using a marked node in order to skip adding the children of nodes that
      # have already been visited. This allows the stack depth to be controlled,
      # and also allows stateful backtracking.
      marked_node = Struct.new(:node, :visited)
      node_stack = [marked_node.new(self, false)] # Start with self

      until node_stack.empty?
        peek_node = node_stack[0]
        if peek_node.node.has_children? && !peek_node.visited
          peek_node.visited = true
          # Add the children to the stack. Use the marking structure.
          marked_children =
            peek_node.node.children.map { |node| marked_node.new(node, false) }
          node_stack = marked_children.concat(node_stack)
          next
        else
          yield node_stack.shift.node # Pop and yield the current node
        end
      end

      self if block_given?
    end

    # Performs breadth-first traversal of the (sub)tree rooted at this node. The
    # traversal at a given level is from *left-to-right*. this node itself is
    # the first node to be traversed.
    #
    # @param [Object] block
    # @yieldparam node [Tree::TreeNode] Each node.
    #
    # @see #preordered_each
    # @see #breadth_each
    #
    # @return [Tree::TreeNode] this node, if a block if given
    # @return [Enumerator] an enumerator on this tree, if a block is *not* given
    # noinspection RubyUnusedLocalVariable
    def breadth_each
      return to_enum(:breadth_each) unless block_given?

      node_queue = [self] # Create a queue with self as the initial entry

      # Use a queue to do breadth traversal
      until node_queue.empty?
        node_to_traverse = node_queue.shift
        yield node_to_traverse
        # Enqueue the children from left to right.
        node_to_traverse.children { |child| node_queue.push child }
      end

      self if block_given?
    end

    # An array of all the immediate children of this node. The child
    # nodes are ordered "left-to-right" in the returned array.
    #
    # If a block is given, yields each child node to the block
    # traversing from left to right.
    #
    # @yieldparam child [Tree::TreeNode] Each child node.
    #
    # @return [Tree::TreeNode] This node, if a block is given
    #
    # @return [Array<Tree::TreeNode>] An array of the child nodes, if no block
    #                                 is given.
    def children(&block)
      if block_given?
        @children.each(&block)
        self
      else
        @children.clone
      end
    end

    # Yields every leaf node of the (sub)tree rooted at this node to the
    # specified block.
    #
    # May yield this node as well if this is a leaf node.
    # Leaf traversal is *depth-first* and *left-to-right*.
    #
    # @param [Object] block
    # @yieldparam node [Tree::TreeNode] Each leaf node.
    #
    # @see #each
    # @see #breadth_each
    #
    # @return [Tree::TreeNode] this node, if a block if given
    # @return [Array<Tree::TreeNode>] An array of the leaf nodes
    # noinspection RubyUnusedLocalVariable
    def each_leaf
      if block_given?
        each { |node| yield(node) if node.is_leaf? }
        self
      else
        self.select { |node| node.is_leaf? }
      end
    end

    # Yields every level of the (sub)tree rooted at this node to the
    # specified block.
    #
    # Will yield this node as well since it is considered the first level.
    #
    # @yieldparam level [Array<Tree::TreeNode>] All nodes in the level
    #
    # @return [Tree::TreeNode] this node, if a block if given
    # @return [Enumerator] an enumerator on this tree, if a block is *not* given
    def each_level
      if block_given?
        level = [self]
        until level.empty?
          yield level
          level = level.map(&:children).flatten
        end
        self
      else
        each
      end
    end

    # @!endgroup

    # @!group Navigating the Child Nodes

    # First child of this node.
    # Will be +nil+ if no children are present.
    #
    # @return [Tree::TreeNode] The first child, or +nil+ if none is present.
    def first_child
      @children.first
    end

    # Last child of this node.
    # Will be +nil+ if no children are present.
    #
    # @return [Tree::TreeNode] The last child, or +nil+ if none is present.
    def last_child
      @children.last
    end

    # @!group Navigating the Sibling Nodes

    # First sibling of this node. If this is the root node, then returns
    # itself.
    #
    # 'First' sibling is defined as follows:
    #
    # First sibling:: The left-most child of this node's parent, which may be
    # this node itself
    #
    # @return [Tree::TreeNode] The first sibling node.
    #
    # @see #is_first_sibling?
    # @see #last_sibling
    def first_sibling
      is_root? ? self : parent.children.first
    end

    # Returns +true+ if this node is the first sibling at its level.
    #
    # @return [Boolean] +true+ if this is the first sibling.
    #
    # @see #is_last_sibling?
    # @see #first_sibling
    def is_first_sibling?
      first_sibling == self
    end

    # Last sibling of this node.  If this is the root node, then returns
    # itself.
    #
    # 'Last' sibling is defined as follows:
    #
    # Last sibling:: The right-most child of this node's parent, which may be
    # this node itself
    #
    # @return [Tree::TreeNode] The last sibling node.
    #
    # @see #is_last_sibling?
    # @see #first_sibling
    def last_sibling
      is_root? ? self : parent.children.last
    end

    # Returns +true+ if this node is the last sibling at its level.
    #
    # @return [Boolean] +true+ if this is the last sibling.
    #
    # @see #is_first_sibling?
    # @see #last_sibling
    def is_last_sibling?
      last_sibling == self
    end

    # An array of siblings for this node. This node is excluded.
    #
    # If a block is provided, yields each of the sibling nodes to the block.
    # The root always has +nil+ siblings.
    #
    # @yieldparam sibling [Tree::TreeNode] Each sibling node.
    #
    # @return [Array<Tree::TreeNode>] Array of siblings of this node. Will
    #                                 return an empty array for *root*
    #
    # @return [Tree::TreeNode] This node, if no block is given
    #
    # @see #first_sibling
    # @see #last_sibling
    def siblings
      if block_given?
        parent.children.each { |sibling| yield sibling if sibling != self }
        self
      else
        return [] if is_root?

        siblings = []
        parent.children do |my_sibling|
          siblings << my_sibling if my_sibling != self
        end
        siblings
      end
    end

    # +true+ if this node is the only child of its parent.
    #
    # As a special case, a root node will always return +true+.
    #
    # @return [Boolean] +true+ if this is the only child of its parent.
    #
    # @see #siblings
    def is_only_child?
      is_root? ? true : parent.children.size == 1
    end

    # Next sibling for this node.
    # The _next_ node is defined as the node to right of this node.
    #
    # Will return +nil+ if no subsequent node is present, or if this is a root
    # node.
    #
    # @return [Tree::treeNode] the next sibling node, if present.
    #
    # @see #previous_sibling
    # @see #siblings
    def next_sibling
      return nil if is_root?

      idx = parent.children.index(self)
      parent.children.at(idx + 1) if idx
    end

    # Previous sibling of this node.
    # _Previous_ node is defined to be the node to left of this node.
    #
    # Will return +nil+ if no predecessor node is present, or if this is a root
    # node.
    #
    # @return [Tree::treeNode] the previous sibling node, if present.
    #
    # @see #next_sibling
    # @see #siblings
    def previous_sibling
      return nil if is_root?

      idx = parent.children.index(self)
      parent.children.at(idx - 1) if idx && idx > 0
    end

    # @!endgroup

    # Provides a comparison operation for the nodes.
    #
    # Comparison is based on the natural ordering of the node name objects.
    #
    # @param [Tree::TreeNode] other The other node to compare against.
    #
    # @return [Integer] +1 if this node is a 'successor', 0 if equal and -1 if
    #                   this node is a 'predecessor'. Returns 'nil' if the other
    #                   object is not a 'Tree::TreeNode'.
    def <=>(other)
<<<<<<< HEAD
      return nil if other.nil? || other.class != Tree::TreeNode

      name <=> other.name
=======
      return nil if other == nil || !other.is_a?(Tree::TreeNode)
      self.name <=> other.name
>>>>>>> 2be7b5cd
    end

    # Pretty prints the (sub)tree rooted at this node.
    #
    # @param [Integer] level The indentation level (4 spaces) to start with.
    # @param [Integer] max_depth optional maximum depth at which the printing
    #                            with stop.
    # @param [Proc] block optional block to use for rendering
    def print_tree(level = node_depth, max_depth = nil,
                   block = lambda { |node, prefix|
                             puts "#{prefix} #{node.name}"
                           })
      prefix = ''

      if is_root?
        prefix << '*'
      else
        prefix << '|' unless parent.is_last_sibling?
        prefix << (' ' * (level - 1) * 4)
        prefix << (is_last_sibling? ? '+' : '|')
        prefix << '---'
        prefix << (has_children? ? '+' : '>')
      end

      block.call(self, prefix)

      # Exit if the max level is defined, and reached.
      return unless max_depth.nil? || level < max_depth

      # Child might be 'nil'
      children do |child|
        child&.print_tree(level + 1,
                          max_depth, block)
      end
    end
  end
end<|MERGE_RESOLUTION|>--- conflicted
+++ resolved
@@ -920,14 +920,8 @@
     #                   this node is a 'predecessor'. Returns 'nil' if the other
     #                   object is not a 'Tree::TreeNode'.
     def <=>(other)
-<<<<<<< HEAD
-      return nil if other.nil? || other.class != Tree::TreeNode
-
-      name <=> other.name
-=======
       return nil if other == nil || !other.is_a?(Tree::TreeNode)
       self.name <=> other.name
->>>>>>> 2be7b5cd
     end
 
     # Pretty prints the (sub)tree rooted at this node.
