#!/usr/bin/env ruby

# test_binarytree.rb - This file is part of the RubyTree package.
#
#
# Copyright (c) 2006, 2007, 2008, 2009, 2010, 2012, 2013, 2015, 2017 Anupam Sengupta
#
# All rights reserved.
#
# Redistribution and use in source and binary forms, with or without modification,
# are permitted provided that the following conditions are met:
#
# - Redistributions of source code must retain the above copyright notice, this
#   list of conditions and the following disclaimer.
#
# - Redistributions in binary form must reproduce the above copyright notice, this
#   list of conditions and the following disclaimer in the documentation and/or
#   other materials provided with the distribution.
#
# - Neither the name of the organization nor the names of its contributors may
#   be used to endorse or promote products derived from this software without
#   specific prior written permission.
#
#   THIS SOFTWARE IS PROVIDED BY THE COPYRIGHT HOLDERS AND CONTRIBUTORS "AS IS"
# AND ANY EXPRESS OR IMPLIED WARRANTIES, INCLUDING, BUT NOT LIMITED TO, THE
# IMPLIED WARRANTIES OF MERCHANTABILITY AND FITNESS FOR A PARTICULAR PURPOSE ARE
# DISCLAIMED. IN NO EVENT SHALL THE COPYRIGHT OWNER OR CONTRIBUTORS BE LIABLE FOR
# ANY DIRECT, INDIRECT, INCIDENTAL, SPECIAL, EXEMPLARY, OR CONSEQUENTIAL DAMAGES
# (INCLUDING, BUT NOT LIMITED TO, PROCUREMENT OF SUBSTITUTE GOODS OR SERVICES;
# LOSS OF USE, DATA, OR PROFITS; OR BUSINESS INTERRUPTION) HOWEVER CAUSED AND ON
# ANY THEORY OF LIABILITY, WHETHER IN CONTRACT, STRICT LIABILITY, OR TORT
# (INCLUDING NEGLIGENCE OR OTHERWISE) ARISING IN ANY WAY OUT OF THE USE OF THIS
# SOFTWARE, EVEN IF ADVISED OF THE POSSIBILITY OF SUCH DAMAGE.
#

require 'test/unit'
require_relative '../lib/tree/binarytree'

module TestTree
  # Test class for the binary tree node.
  class TestBinaryTreeNode < Test::Unit::TestCase
    # Setup the test data scaffolding.
    def setup
      @root = Tree::BinaryTreeNode.new('ROOT', 'Root Node')

      @left_child1  = Tree::BinaryTreeNode.new('A Child at Left', 'Child Node @ left')
      @right_child1 = Tree::BinaryTreeNode.new('B Child at Right', 'Child Node @ right')
    end

    # Tear down the test data scaffolding.
    def teardown
      @root.remove!(@left_child1)
      @root.remove!(@right_child1)
      @root = nil
    end

    # Test initialization of the binary tree.
    def test_initialize
      assert_not_nil(@root, "Binary tree's Root should have been created")
      assert_nil(@root.left_child, 'The initial left child of root should be nil')
      assert_nil(@root.right_child, 'The initial right child of root should be nil')
      assert_equal(@root.children.size, 0, 'Initially no children should be present')
    end

    def test_from_hash
      # Can't make a root node without a name
      assert_raise(ArgumentError) { Tree::BinaryTreeNode.from_hash({}) }
      # Can't have multiple roots
      assert_raise(ArgumentError) { Tree::BinaryTreeNode.from_hash({ A: {}, B: {} }) }

      # Can't have more than 2 children
      too_many_kids = { A: { B: {}, C: {}, D: {} } }
      assert_raise(ArgumentError) { Tree::BinaryTreeNode.from_hash(too_many_kids) }

      valid_hash = { A: { B: {}, C: { D: {} } } }
      tree = Tree::BinaryTreeNode.from_hash(valid_hash)
      #    A
      #   / \
      #  B   C
      #      |
      #      D

      assert_same(tree.class, Tree::BinaryTreeNode)
      assert_same(:A, tree.name)
      assert_equal(true, tree.is_root?)
      assert_equal(false, tree.is_leaf?)
      assert_equal(2, tree.children.count) # B, C, D
      assert_equal(4, tree.size)

      valid_hash_with_content = { [:A, 'Content!'] => { B: {}, C: { [:D, 'More content'] => {} } } }
      tree2 = Tree::BinaryTreeNode.from_hash(valid_hash_with_content)

      assert_equal(Tree::BinaryTreeNode, tree2.class)
      assert_equal('Content!', tree2.content)
      assert_equal('More content', tree2[:C][:D].content)
    end

    def test_add_from_hash
      root = Tree::BinaryTreeNode.new('Root')

      # Can't have too many children
      too_many_kids = { child1: {}, child2: {}, child3: {} }
      assert_raise(ArgumentError) { root.add_from_hash(too_many_kids) }
      assert_equal(0, root.children.count) # Nothing added

      # Well behaved when adding nothing
      assert_equal([], root.add_from_hash({}))
      assert_equal(1, root.size)

      valid_hash = { A: {}, B: { C: {}, [:D, 'leaf'] => {} } }
      added = root.add_from_hash(valid_hash)
      #   root
      #   / \
      #  A   B
      #     / \
      #    C   D

      assert_equal(Array, added.class)
      assert_equal(2, added.count)
      assert_equal(5, root.size)
      assert_equal(root.children.count, 2)
      assert_equal('leaf', root[:B][:D].content)

      # Can't add more than two children
      assert_raise(ArgumentError) { root.add_from_hash({ X: {} }) }
      node = Tree::BinaryTreeNode.new('Root 2')
      assert_raise(ArgumentError) { node.add_from_hash({ A: {}, B: {}, C: {} }) }
    end

    # Test the add method.
    def test_add
      @root.add @left_child1
      assert(!@left_child1.is_root?, 'Left child1 cannot be a root after addition to the ROOT node')

      assert_same(@left_child1, @root.left_child, 'The left node should be left_child1')
      assert_same(@left_child1, @root.first_child, 'The first node should be left_child1')

      @root.add @right_child1
      assert(!@right_child1.is_root?, 'Right child1 cannot be a root after addition to the ROOT node')

      assert_same(@right_child1, @root.right_child, 'The right node should be right_child1')
      assert_same(@right_child1, @root.last_child, 'The first node should be right_child1')

      assert_raise ArgumentError do
        @root.add Tree::BinaryTreeNode.new('The third child!')
      end

      assert_raise ArgumentError do
        @root << Tree::BinaryTreeNode.new('The third child!')
      end
    end

    # Test the inordered_each method.
    def test_inordered_each
      a = Tree::BinaryTreeNode.new('a')
      b = Tree::BinaryTreeNode.new('b')
      c = Tree::BinaryTreeNode.new('c')
      d = Tree::BinaryTreeNode.new('d')
      e = Tree::BinaryTreeNode.new('e')
      f = Tree::BinaryTreeNode.new('f')
      g = Tree::BinaryTreeNode.new('g')
      h = Tree::BinaryTreeNode.new('h')
      i = Tree::BinaryTreeNode.new('i')

      # Create the following Tree
      #        f         <-- level 0 (Root)
      #      /   \
      #     b      g     <-- level 1
      #   /   \      \
      #  a     d      i  <-- level 2
      #       / \    /
      #      c  e   h    <-- level 3
      f << b << a
      f << g
      b << d << c
      d << e
      g.right_child = i # This needs to be explicit
      i << h

      # The expected order of response
      expected_array = [a, b, c, d, e, f, g, h, i]

      result_array = []
      result = f.inordered_each { |node| result_array << node.detached_copy }

      assert_equal(f, result) # each should return the original object

      expected_array.each_index do |idx|
        # Match only the names.
        assert_equal(expected_array[idx].name, result_array[idx].name)
      end

      assert_equal(Enumerator, f.inordered_each.class) if defined?(Enumerator.class) # Without a block
      if defined?(Enumerable::Enumerator.class)
        assert_equal(Enumerable::Enumerator, f.inordered_each.class)
      end # Without a block
    end

    # Test the left_child method.
    def test_left_child
      @root << @left_child1
      @root << @right_child1
      assert_same(@left_child1, @root.left_child, "The left child should be 'left_child1")
      assert_not_same(@right_child1, @root.left_child, 'The right_child1 is not the left child')
    end

    # Test the right_child method.
    def test_right_child
      @root << @left_child1
      @root << @right_child1
      assert_same(@right_child1, @root.right_child, "The right child should be 'right_child1")
      assert_not_same(@left_child1, @root.right_child, 'The left_child1 is not the left child')
    end

    # Test left_child= method.
    def test_left_child_equals
      @root << @left_child1
      @root << @right_child1
      assert_same(@left_child1, @root.left_child, "The left child should be 'left_child1")
      assert(!@left_child1.is_root?, 'The left child now cannot be a root.')

      @root.left_child = Tree::BinaryTreeNode.new('New Left Child')
      assert(!@root.left_child.is_root?, 'The left child now cannot be a root.')
      assert_equal('New Left Child', @root.left_child.name, 'The left child should now be the new child')
      assert_equal('B Child at Right', @root.last_child.name, 'The last child should now be the right child')

      # Now set the left child as nil, and retest
      @root.left_child = nil
      assert_nil(@root.left_child, 'The left child should now be nil')
      assert_nil(@root.first_child, 'The first child is now nil')
      assert_equal('B Child at Right', @root.last_child.name, 'The last child should now be the right child')
    end

    # Test right_child= method.
    def test_right_child_equals
      @root << @left_child1
      @root << @right_child1
      assert_same(@right_child1, @root.right_child, "The right child should be 'right_child1")
      assert(!@right_child1.is_root?, 'The right child now cannot be a root.')

      @root.right_child = Tree::BinaryTreeNode.new('New Right Child')
      assert(!@root.right_child.is_root?, 'The right child now cannot be a root.')
      assert_equal('New Right Child', @root.right_child.name, 'The right child should now be the new child')
      assert_equal('A Child at Left', @root.first_child.name, 'The first child should now be the left child')
      assert_equal('New Right Child', @root.last_child.name, 'The last child should now be the right child')

      # Now set the right child as nil, and retest
      @root.right_child = nil
      assert_nil(@root.right_child, 'The right child should now be nil')
      assert_equal('A Child at Left', @root.first_child.name, 'The first child should now be the left child')
      assert_nil(@root.last_child, 'The first child is now nil')
    end

    # Test isLeft_child? method.
    def test_is_left_child_eh
      @root << @left_child1
      @root << @right_child1

      assert(@left_child1.is_left_child?, 'left_child1 should be the left child')
      assert(!@right_child1.is_left_child?, 'left_child1 should be the left child')

      # Now set the right child as nil, and retest
      @root.right_child = nil
      assert(@left_child1.is_left_child?, 'left_child1 should be the left child')

      assert(!@root.is_left_child?, 'Root is neither left child nor right')
    end

    # Test is_right_child? method.
    def test_is_right_child_eh
      @root << @left_child1
      @root << @right_child1

      assert(@right_child1.is_right_child?, 'right_child1 should be the right child')
      assert(!@left_child1.is_right_child?, 'right_child1 should be the right child')

      # Now set the left child as nil, and retest
      @root.left_child = nil
      assert(@right_child1.is_right_child?, 'right_child1 should be the right child')
      assert(!@root.is_right_child?, 'Root is neither left child nor right')
    end

    # Test swap_children method.
    def test_swap_children
      @root << @left_child1
      @root << @right_child1

      assert(@right_child1.is_right_child?, 'right_child1 should be the right child')
      assert(!@left_child1.is_right_child?, 'right_child1 should be the right child')

      @root.swap_children

      assert(@right_child1.is_left_child?, 'right_child1 should now be the left child')
      assert(@left_child1.is_right_child?, 'left_child1 should now be the right child')
      assert_equal(@right_child1, @root.first_child, 'right_child1 should now be the first child')
      assert_equal(@left_child1, @root.last_child, 'left_child1 should now be the last child')
      assert_equal(@right_child1, @root[0], 'right_child1 should now be the first child')
      assert_equal(@left_child1, @root[1], 'left_child1 should now be the last child')
    end
<<<<<<< HEAD

    # Test the old CamelCase method names
    def test_old_camel_case_names
      @left_child2  = Tree::BinaryTreeNode.new('A Child at Left', 'Child Node @ left')
      @right_child2 = Tree::BinaryTreeNode.new('B Child at Right', 'Child Node @ right')

      require 'structured_warnings'

      meth_names_for_test = %w[leftChild isLeftChild? rightChild isRightChild?]

      meth_names_for_test.each do |meth_name|
        assert_warn(StructuredWarnings::DeprecatedMethodWarning) { @root.send(meth_name) }
      end

      # noinspection RubyResolve
      assert_warn(StructuredWarnings::DeprecatedMethodWarning) { @root.leftChild = @left_child2 }
      # noinspection RubyResolve
      assert_warn(StructuredWarnings::DeprecatedMethodWarning) { @root.rightChild = @right_child2 }
      assert_raise(NoMethodError) { @root.DummyMethodDoesNotExist } # Make sure the right method is visible
    end
=======
>>>>>>> 118d48bf
  end
end<|MERGE_RESOLUTION|>--- conflicted
+++ resolved
@@ -3,7 +3,7 @@
 # test_binarytree.rb - This file is part of the RubyTree package.
 #
 #
-# Copyright (c) 2006, 2007, 2008, 2009, 2010, 2012, 2013, 2015, 2017 Anupam Sengupta
+# Copyright (c) 2006, 2007, 2008, 2009, 2010, 2012, 2013, 2015, 2017, 2022 Anupam Sengupta
 #
 # All rights reserved.
 #
@@ -297,28 +297,5 @@
       assert_equal(@right_child1, @root[0], 'right_child1 should now be the first child')
       assert_equal(@left_child1, @root[1], 'left_child1 should now be the last child')
     end
-<<<<<<< HEAD
-
-    # Test the old CamelCase method names
-    def test_old_camel_case_names
-      @left_child2  = Tree::BinaryTreeNode.new('A Child at Left', 'Child Node @ left')
-      @right_child2 = Tree::BinaryTreeNode.new('B Child at Right', 'Child Node @ right')
-
-      require 'structured_warnings'
-
-      meth_names_for_test = %w[leftChild isLeftChild? rightChild isRightChild?]
-
-      meth_names_for_test.each do |meth_name|
-        assert_warn(StructuredWarnings::DeprecatedMethodWarning) { @root.send(meth_name) }
-      end
-
-      # noinspection RubyResolve
-      assert_warn(StructuredWarnings::DeprecatedMethodWarning) { @root.leftChild = @left_child2 }
-      # noinspection RubyResolve
-      assert_warn(StructuredWarnings::DeprecatedMethodWarning) { @root.rightChild = @right_child2 }
-      assert_raise(NoMethodError) { @root.DummyMethodDoesNotExist } # Make sure the right method is visible
-    end
-=======
->>>>>>> 118d48bf
   end
 end